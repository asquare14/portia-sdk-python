--- conflicted
+++ resolved
@@ -389,24 +389,18 @@
     plan_run.current_step_index = 0  # Set to a valid index
 
     # Mock the storage methods
-<<<<<<< HEAD
-    with mock.patch.object(portia.storage, "get_plan_run", return_value=plan_run) as mock_get_plan_run, \
-         mock.patch.object(PlanRun, "get_clarifications_for_step", return_value=[]) as mock_get_clarifications:  # noqa: E501
-
-=======
     with (
         mock.patch.object(
             runner.storage,
-            "get_workflow",
-            return_value=workflow,
+            "get_plan_run",
+            return_value=plan_run,
         ) as mock_get_workflow,
         mock.patch.object(
-            Workflow,
+            PlanRun,
             "get_clarifications_for_step",
             return_value=[],
         ) as mock_get_clarifications,
     ):
->>>>>>> a00ecb5a
         # Call wait_for_ready
         portia.wait_for_ready(plan_run)
 
