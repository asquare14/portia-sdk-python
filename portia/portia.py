--- conflicted
+++ resolved
@@ -57,12 +57,8 @@
 from portia.tool_wrapper import ToolCallWrapper
 
 if TYPE_CHECKING:
-<<<<<<< HEAD
     from portia.clarification_handler import ClarificationHandler
-    from portia.execution_agents.base_agent import BaseExecutionAgent
-=======
     from portia.execution_agents.base_execution_agent import BaseExecutionAgent
->>>>>>> f9b5c134
     from portia.planning_agents.base_planning_agent import BasePlanningAgent
     from portia.tool import Tool
 
